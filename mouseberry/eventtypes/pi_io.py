'''
Functions to control all GPIO-related inputs and outputs.
'''
from mouseberry.groups.core import Event, Measurement
from mouseberry.tools.time import pick_time

import math
import time
import threading
import RPi.GPIO as gpio
from types import SimpleNamespace

__all__ = ['RewardSolenoid', 'RewardStepper', 'GenericStim', 'Lickometer']


def _GPIOSetupHelper(pin, io, pull_up_down=None):
    gpio.setmode(gpio.BCM)
    gpio.setwarnings(False)
    if pull_up_down is None:
        gpio.setup(pin, io)
    elif pull_up_down is not None:
        gpio.setup(pin, io, pull_up_down=pull_up_down)
    return


class GPIOEvent(Event):
    """Base class for GPIO Events (outputs). Inherits from Event class.

    Parmaeters
    -----------
    name : str
        Name of event.
    t_start : float
        Start time of event (s)
    t_end : float
        End time of event (s)
    pin : int
        Pin of the GPIO event
    """
    def __init__(self, name, pin):
        self.pin = pin
        super().__init__(name=name)
        _GPIOSetupHelper(self.pin, gpio.OUT)

    def __str__(self):
        return (f'GPIOEvent (output) {self.name} '
                f'associated to pin {self.pin}')


class GPIOMeasurement(Measurement):
    """Base class for GPIO Measurements (inputs). Inherits from Measurement class.

    Parmaeters
    -----------
    name : str
        Name of event.
    pin : int
        Pin of the GPIO measurement
    sampling_rate : float
        Sampling rate of the pin (Hz)
    """
    def __init__(self, name, pin, sampling_rate, pull_up_down=None):
        self.pin = pin
        super().__init__(name=name, sampling_rate=sampling_rate)
        _GPIOSetupHelper(self.pin, gpio.IN, pull_up_down=pull_up_down)

    def __str__(self):
        return f'GPIOMeasurement (input) {self.name} \
        associated to pin {self.pin}'


class RewardSolenoid(GPIOEvent):
    """Create an object which delivers liquid rewards through
    a solenoid based on a particular GPIO pin.

    Parameters
    --------------
    name : str
        Name of event.
    pin : int
        Pin of the GPIO measurement
    rate : float
        Delivery rate of liquid (uL/sec)
    volume : float
        Total volume of water to dispense (uL)
    t_start : float or TimeDist instance
        Delivery time of the reward (seconds)
    """

    def __init__(self, name, pin, rate, volume,
                 t_start):
        super().__init__(name=name, pin=pin)
        self.t_start = t_start
        self.rate = rate
        self.volume = volume
        self.t_duration = self.volume / self.rate

    def on_assign_tstart(self):
        """Returns a t_start for this trial
        """
        try:
            return self.t_start()  # TimeDist class
        except TypeError:
            return self.t_start  # float or int class

    def on_trigger(self):
        """
        Trigger sequence for the reward
        """
        gpio.output(self.pin, True)
        time.sleep(self.t_duration)
        gpio.output(self.pin, False)


class RewardStepper(Event):
    """Delivers reward volumes through a stepper motor connected
    to the raspberry pi.

    Parameters
    --------------
    name : str
        Name of event.
    pin_motor_off : int
        GPIO output pin to disable motor.
    pin_step : int
        GPIO output pin to step the motor.
    pin_dir : int
        GPIO output pin to choose direction of the motor
    pin_not_at_lim : int
        GPIO input pin to poll whether motor is at its limit.

    rate : float
        Delivery rate of liquid (steps / uL)
    volume : float
        Total volume of water to dispense (uL)

    t_start : float or TimeDist instance
        Delivery time of the reward (seconds)
    """

    def __init__(self, name, pin_motor_off, pin_step, pin_dir,
                 pin_not_at_lim, rate, volume, t_start):
        super().__init__(name=name)
        gpio.setmode(gpio.BCM)

        # Initialize all the pins
        pins = [pin_motor_off, pin_step, pin_dir, pin_not_at_lim]
        pin_attrnames = ['pin_motor_off', 'pin_step',
                         'pin_dir', 'pin_not_at_lim']
        pin_io_status = [gpio.OUT, gpio.OUT, gpio.OUT, gpio.IN]
        pin_init_status = [1, 0, 0, None]
        pin_pull = [None, None, None, gpio.PUD_UP]

        for ind, pin in enumerate(pins):
            setattr(self, pin_attrnames[ind], pin)
            pin_gpio = getattr(self, pin_attrnames[ind])

            if pin_io_status[ind] == gpio.OUT:
                gpio.setup(pin_gpio, pin_io_status[ind],
                           initial=pin_init_status[ind])
            elif pin_io_status[ind] == gpio.IN:
                gpio.setup(pin_gpio, pin_io_status[ind],
                           pull_up_down=pin_pull[ind])

        # Initialize start time, etc.
        self.t_start = t_start
        self.rate = rate
        self.volume = volume
        self.n_steps = int(self.volume * self.rate)

    def on_assign_tstart(self):
        """Returns a t_start for this trial
        """
        try:
            return self.t_start()  # TimeDist class
        except TypeError:
            return self.t_start  # float or int class

    def on_trigger(self):
        """
        Trigger sequence for the reward
        """
        if gpio.input(self.pin_not_at_lim):
            gpio.output(self.pin_motor_off, 0)
            gpio.output(self.pin_dir, 1)

            for step in range(self.n_steps):
                gpio.output(self.pin_step, 1)
                time.sleep(0.0001)
                gpio.output(self.pin_step, 0)
                time.sleep(0.0001)

            gpio.output(self.pin_motor_off, 1)
        else:
            print('Motor is at its limit.')

    def refill(self):
        gpio.output(self.pin_motor_off, 0)
        gpio.output(self.pin_dir, 0)

        for step in range(9600):
            if gpio.input(self.pin_not_at_lim):
                gpio.output(self.pin_step, 1)
                time.sleep(0.0001)
                gpio.output(self.pin_step, 0)
                time.sleep(0.0001)

        gpio.output(self.pin_motor_off, 1)

    def empty(self):
        gpio.output(self.pin_motor_off, 0)
        gpio.output(self.pin_dir, 1)

        for step in range(9600):
            if gpio.input(self.pin_not_at_lim):
                gpio.output(self.pin_step, 1)
                time.sleep(0.0001)
                gpio.output(self.pin_step, 0)
                time.sleep(0.0001)

        gpio.output(self.pin_motor_off, 1)

    def calibrate(self, n_steps=1000):
        gpio.output(self.pin_motor_off, 0)
        gpio.output(self.pin_dir, 1)

        for step in range(n_steps):
            if gpio.input(self.pin_not_at_lim):
                gpio.output(self.pin_step, 1)
                time.sleep(0.0001)
                gpio.output(self.pin_step, 0)
                time.sleep(0.0001)

        gpio.output(self.pin_motor_off, 1)


class GenericStim(GPIOEvent):
    """Create an object which triggers a generic stimulus output
    Parameters
    --------------
    name : str
        Name of event.
    pin : int
        Pin of the GPIO measurement
    duration : float
        Total duration of the stimulus (seconds).
    t_start : float or TimeDist instance
        Start time of the stim.
    """

    def __init__(self, name, pin, duration, t_start):
        super().__init__(name=name, pin=pin)
        self.t_duration = duration
        self.t_start = t_start

    def on_assign_tstart(self):
        """Returns a t_start for this trial
        """
        try:
            return self.t_start()  # TimeDist class
        except TypeError:
            return self.t_start  # float or int class

    def on_trigger(self):
        """
        Trigger sequence for the reward
        """
        gpio.output(self.pin, True)
        time.sleep(self.t_duration)
        gpio.output(self.pin, False)


class Lickometer(GPIOMeasurement):
    """Create an object which measures licks from a lickometer,
    as well as controlling the lickometer IR-LED

    Parameters
    ----------
    name : str
        Name of event.
    pin_in : int
        Pin of the GPIO measurement input
    pin_led : list or int
        Pin(s) of the associated lickometer LED output.
        (LED is turned on before each measurement period, and turned off
        at the end of the measurement period.)
    sampling_rate : float
        Sampling rate of the pin (Hz)
    """

    def __init__(self, name, pin_in, pin_led, sampling_rate):
<<<<<<< HEAD
        super().__init__(name=name, pin=pin_in, sampling_rate=sampling_rate)

        # Setup IR LED out
=======
        super().__init__(name=name, pin=pin_in, sampling_rate=sampling_rate,
                         pull_up_down=gpio.PUD_DOWN)
>>>>>>> edc0612d
        self.pin_led = pin_led
        if type(self.pin_led) is list:
            for _pin in self.pin_led:
                _GPIOSetupHelper(_pin, gpio.OUT)
        elif type(self.pin_led) is int:
            _GPIOSetupHelper(self.pin_led, gpio.OUT)

    def on_start(self):
        """
        1. Activates IR-LED for lickometer.
        2. Then starts measuring lickrate for a given frequency.
        3. Lick events and associated times are stored in
        self.data and self.t.
        """
        assert hasattr(self, 't_start_trial'), \
            ('.t_start_trial must be set before'
             '.on_start() can be called in the'
             'Lickometer class. This is typically'
             'assigned during .start_measurement().')

        if type(self.pin_led) is list:
            for _pin in self.pin_led:
                gpio.output(self.pin_led, True)
        elif type(self.pin_led) is int:
            gpio.output(self.pin_led, True)

        self.data = []
        self.t = []

        self.thread = SimpleNamespace()
        self.thread.stop_signal = threading.Event()
        self.thread.measure = threading.Thread(target=self.measure_loop)
        self.thread.measure.start()

    def measure_loop(self):
        _t_meas = time.time()
        while not self.thread.stop_signal.is_set():

            while time.time() < _t_meas + 1/self.sampling_rate:
                time.sleep(0.0005)

            if gpio.input(self.pin):
                # register lick
                self.data.append(0)
                _t_meas = time.time()
                self.t.append(_t_meas - self.t_start_trial)
            else:
                # register no lick
                self.data.append(1)
                _t_meas = time.time()
                self.t.append(_t_meas - self.t_start_trial)

    def on_stop(self):
        """
        Stops lickometer measurement thread, then turns off
        IR-LED.
        """
        self.thread.stop_signal.set()
        self.thread.measure.join()

        if type(self.pin_led) is list:
            for _pin in self.pin_led:
                gpio.output(self.pin_led, False)
        elif type(self.pin_led) is int:
            gpio.output(self.pin_led, False)<|MERGE_RESOLUTION|>--- conflicted
+++ resolved
@@ -289,14 +289,9 @@
     """
 
     def __init__(self, name, pin_in, pin_led, sampling_rate):
-<<<<<<< HEAD
-        super().__init__(name=name, pin=pin_in, sampling_rate=sampling_rate)
-
         # Setup IR LED out
-=======
         super().__init__(name=name, pin=pin_in, sampling_rate=sampling_rate,
                          pull_up_down=gpio.PUD_DOWN)
->>>>>>> edc0612d
         self.pin_led = pin_led
         if type(self.pin_led) is list:
             for _pin in self.pin_led:
